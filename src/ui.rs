#[cfg(target_os = "linux")]
mod other_os {
    //pub use iced;
    pub use iced_custom as iced;
}

#[cfg(not(target_os = "linux"))]
mod macos {
    pub use iced_custom as iced;
}

#[cfg(target_os = "linux")]
use other_os::*;

#[cfg(not(target_os = "linux"))]
use macos::*;

#[allow(unused_imports)]
use log::{Level, debug, info, warn, error};

use iced_widget::{container, Container, row, column, horizontal_space, text, button, center};
use iced_winit::core::{Color, Element, Length, Alignment};
use iced_winit::core::alignment;
use iced_winit::core::alignment::Horizontal;
use iced_winit::core::font::Font;
use iced_winit::core::Theme as WinitTheme;
use iced_wgpu::Renderer;

use crate::pane::Pane;
use crate::{menu as app_menu};
use app_menu::button_style;
use crate::menu::PaneLayout;
use crate::{app::Message, DataViewer};
use crate::widgets::shader::image_shader::ImageShader;
use crate::widgets::{split::Axis, viewer, dualslider::DualSlider};
use crate::{CURRENT_FPS, CURRENT_MEMORY_USAGE, pane::IMAGE_RENDER_FPS};
use crate::menu::MENU_BAR_HEIGHT;
use iced_widget::tooltip;
use crate::widgets::synced_image_split::SyncedImageSplit;
use crate::selection_manager::ImageMark;


fn icon<'a, Message>(codepoint: char) -> Element<'a, Message, WinitTheme, Renderer> {
    const ICON_FONT: Font = Font::with_name("viewskater-fonts");

    text(codepoint)
        .font(ICON_FONT)
        .size(18)
        .into()
}

fn file_copy_icon<'a, Message>() -> Element<'a, Message, WinitTheme, Renderer> {
    icon('\u{E804}')
}

fn folder_copy_icon<'a, Message>() -> Element<'a, Message, WinitTheme, Renderer> {
    icon('\u{E805}')
}

<<<<<<< HEAD
pub fn get_footer(footer_text: String, pane_index: usize, mark: ImageMark) -> Container<'static, Message, WinitTheme, Renderer> {
    let copy_filename_button = tooltip(
        button(file_copy_icon())
            .padding(iced::padding::all(2))
            .style(|_theme: &WinitTheme, _status: button::Status| button_style(_theme, _status, "labeled"))
            .on_press(Message::CopyFilename(pane_index)),
        container(text("Copy filename").size(14))
            .padding(5)
            .style(|theme: &WinitTheme| container::Style {
                text_color: Some(Color::from([1.0, 1.0, 1.0])),
                background: Some(theme.extended_palette().background.strong.color.into()),
                border: iced::Border {
                    radius: 4.0.into(),
                    width: 0.0,
                    color: Color::TRANSPARENT,
                },
                ..container::Style::default()
            }),
        tooltip::Position::Top,
    );

    let copy_filepath_button = tooltip(
        button(folder_copy_icon())
            .padding(iced::padding::all(2))
            .style(|_theme: &WinitTheme, _status: button::Status| button_style(_theme, _status, "labeled"))
            .on_press(Message::CopyFilePath(pane_index)),
        container(text("Copy file path").size(14))
            .padding(5)
            .style(|theme: &WinitTheme| container::Style {
                text_color: Some(Color::from([1.0, 1.0, 1.0])),
                background: Some(theme.extended_palette().background.strong.color.into()),
                border: iced::Border {
                    radius: 4.0.into(),
                    width: 0.0,
                    color: Color::TRANSPARENT,
                },
                ..container::Style::default()
            }),
        tooltip::Position::Top,
    );

    // Create mark indicator badge
    let mark_badge = match mark {
        ImageMark::Selected => container(
            text("✓ SELECTED")
                .size(12)
                .style(|_theme| iced::widget::text::Style {
                    color: Some(Color::from([1.0, 1.0, 1.0]))
                })
        )
        .padding(iced::padding::all(4))
        .style(|_theme: &WinitTheme| container::Style {
            background: Some(Color::from([0.2, 0.8, 0.2]).into()), // Green
            border: iced::Border {
                radius: 4.0.into(),
                width: 0.0,
                color: Color::TRANSPARENT,
            },
            ..container::Style::default()
        }),
        ImageMark::Excluded => container(
            text("✗ EXCLUDED")
                .size(12)
                .style(|_theme| iced::widget::text::Style {
                    color: Some(Color::from([1.0, 1.0, 1.0]))
                })
        )
        .padding(iced::padding::all(4))
        .style(|_theme: &WinitTheme| container::Style {
            background: Some(Color::from([0.9, 0.2, 0.2]).into()), // Red
            border: iced::Border {
                radius: 4.0.into(),
                width: 0.0,
                color: Color::TRANSPARENT,
            },
            ..container::Style::default()
        }),
        ImageMark::Unmarked => container(text(""))
            .width(0)
            .height(0),
    };

    container::<Message, WinitTheme, Renderer>(
        row![
            copy_filepath_button,
            copy_filename_button,
            mark_badge,
            Element::<'_, Message, WinitTheme, Renderer>::from(
                text(footer_text)
                .font(Font::MONOSPACE)
                .style(|_theme| iced::widget::text::Style {
                    color: Some(Color::from([0.8, 0.8, 0.8])) // Wrap Color in a style configuration
                })
                .size(14)
            )
        ]
        .align_y(Alignment::Center)
        .spacing(3),
    )
    .width(Length::Fill)
    .height(32)
    .padding(3)
    .align_x(Horizontal::Right)
=======
pub fn get_footer(footer_text: String, pane_index: usize, show_copy_buttons: bool) -> Container<'static, Message, WinitTheme, Renderer> {
    if show_copy_buttons {
        let copy_filename_button = tooltip(
            button(file_copy_icon())
                .padding(iced::padding::all(2))
                .style(|_theme: &WinitTheme, _status: button::Status| button_style(_theme, _status, "labeled"))
                .on_press(Message::CopyFilename(pane_index)),
            container(text("Copy filename").size(14))
                .padding(5)
                .style(|theme: &WinitTheme| container::Style {
                    text_color: Some(Color::from([1.0, 1.0, 1.0])),
                    background: Some(theme.extended_palette().background.strong.color.into()),
                    border: iced::Border {
                        radius: 4.0.into(),
                        width: 0.0,
                        color: Color::TRANSPARENT,
                    },
                    ..container::Style::default()
                }),
            tooltip::Position::Top,
        );

        let copy_filepath_button = tooltip(
            button(folder_copy_icon())
                .padding(iced::padding::all(2))
                .style(|_theme: &WinitTheme, _status: button::Status| button_style(_theme, _status, "labeled"))
                .on_press(Message::CopyFilePath(pane_index)),
            container(text("Copy file path").size(14))
                .padding(5)
                .style(|theme: &WinitTheme| container::Style {
                    text_color: Some(Color::from([1.0, 1.0, 1.0])),
                    background: Some(theme.extended_palette().background.strong.color.into()),
                    border: iced::Border {
                        radius: 4.0.into(),
                        width: 0.0,
                        color: Color::TRANSPARENT,
                    },
                    ..container::Style::default()
                }),
            tooltip::Position::Top,
        );

        container::<Message, WinitTheme, Renderer>(
            row![
                copy_filepath_button,
                copy_filename_button,
                Element::<'_, Message, WinitTheme, Renderer>::from(
                    text(footer_text)
                    .font(Font::MONOSPACE)
                    .style(|_theme| iced::widget::text::Style {
                        color: Some(Color::from([0.8, 0.8, 0.8]))
                    })
                    .size(14)
                )
            ]
            .align_y(Alignment::Center)
            .spacing(3),
        )
        .width(Length::Fill)
        .height(32)
        .padding(3)
        .align_x(Horizontal::Right)
    } else {
        container::<Message, WinitTheme, Renderer>(
            row![
                Element::<'_, Message, WinitTheme, Renderer>::from(
                    text(footer_text)
                    .font(Font::MONOSPACE)
                    .style(|_theme| iced::widget::text::Style {
                        color: Some(Color::from([0.8, 0.8, 0.8]))
                    })
                    .size(14)
                )
            ]
            .align_y(Alignment::Center)
            .spacing(3),
        )
        .width(Length::Fill)
        .height(32)
        .padding(3)
        .align_x(Horizontal::Right)
    }
>>>>>>> e4503581
}


pub fn build_ui(app: &DataViewer) -> Container<'_, Message, WinitTheme, Renderer> {
    // Helper to get the current image mark for a pane
    let get_mark_for_pane = |pane_index: usize| -> ImageMark {
        if let Some(pane) = app.panes.get(pane_index) {
            if pane.dir_loaded && !pane.img_cache.image_paths.is_empty() {
                let path = &pane.img_cache.image_paths[pane.img_cache.current_index];
                let filename = path.file_name().to_string();
                return app.selection_manager.get_mark(&filename);
            }
        }
        ImageMark::Unmarked
    };

    let mb = app_menu::build_menu(app);

    let is_fullscreen = app.is_fullscreen;
    let cursor_on_top = app.cursor_on_top;
    let cursor_on_menu = app.cursor_on_menu;
    let cursor_on_footer = app.cursor_on_footer;
    let show_option = app.show_options;

    let top_bar = container(
        row![
            mb,
            horizontal_space(),
            if !is_fullscreen {
                get_fps_container(app)
            } else {
                container(text("")).width(0).height(0)
            }
        ]
            .align_y(alignment::Vertical::Center)
    )
    .align_y(alignment::Vertical::Center)
    .width(Length::Fill);

    let fps_bar = if is_fullscreen {
        container (
            row![get_fps_container(app)]
        ).align_x(alignment::Horizontal::Right)
        .width(Length::Fill)
    } else {
        container(text("")).width(0).height(0)
    };

    match app.pane_layout {
        PaneLayout::SinglePane => {
            // Choose the appropriate widget based on slider movement state
            let first_img = if app.panes[0].dir_loaded {
                if app.is_slider_moving && app.panes[0].slider_image.is_some() {
                    // Use regular Image widget during slider movement (much faster)
                    let image_handle = app.panes[0].slider_image.clone().unwrap();

                    container(
                        center(
                            viewer::Viewer::new(image_handle)
                                .content_fit(iced_winit::core::ContentFit::Contain)
                        )
                    )
                    .width(Length::Fill)
                    .height(Length::Fill)
                    .padding(0)
                } else if let Some(scene) = app.panes[0].scene.as_ref() {
                    // Fixed: Pass Arc<Scene> reference correctly
                    let shader = ImageShader::new(Some(scene))
                        .width(Length::Fill)
                        .height(Length::Fill)
                        .content_fit(iced_winit::core::ContentFit::Contain)
                        .horizontal_split(false)
                        .with_interaction_state(app.panes[0].mouse_wheel_zoom, app.panes[0].ctrl_pressed)
                        .double_click_threshold_ms(app.double_click_threshold_ms);

                    container(center(shader))
                        .width(Length::Fill)
                        .height(Length::Fill)
                        .padding(0)
                } else {
                    container(text("No image loaded"))
                }
            } else {
                container(text("")).height(Length::Fill)
            };

            let footer = if app.show_footer && app.panes[0].dir_loaded {
<<<<<<< HEAD
                let mark = get_mark_for_pane(0);
                get_footer(format!("{}/{}", app.panes[0].img_cache.current_index + 1, app.panes[0].img_cache.num_files), 0, mark)
=======
                get_footer(format!("{}/{}", app.panes[0].img_cache.current_index + 1, app.panes[0].img_cache.num_files), 0, app.show_copy_buttons)
>>>>>>> e4503581
            } else {
                container(text("")).height(0)
            };

            let slider = if app.panes[0].dir_loaded && app.panes[0].img_cache.num_files > 1 {
                container(DualSlider::new(
                    0..=(app.panes[0].img_cache.num_files - 1) as u16,
                    app.slider_value,
                    -1,
                    Message::SliderChanged,
                    Message::SliderReleased,
                )
                .width(Length::Fill))
            } else {
                container(text("")).height(0)
            };

            let slider_controls = slider
                .width(Length::Fill)
                .height(Length::Shrink)
                .align_x(Horizontal::Center);

            // Create the column WITHOUT converting to Element first
            center(
                container(
                    if is_fullscreen && !show_option &&(cursor_on_top || cursor_on_menu) {
                        column![top_bar, fps_bar, first_img]
                    } else if is_fullscreen && cursor_on_footer {
                        column![fps_bar, first_img, slider_controls, footer]
                    } else if is_fullscreen {
                        column![fps_bar, first_img]
                    } else {column![
                        top_bar,
                        first_img,
                        slider_controls,
                        footer
                    ]}
                )
                .style(|theme| container::Style {
                    background: Some(theme.extended_palette().background.base.color.into()),
                    ..container::Style::default()
                })
                .width(Length::Fill)
                .height(Length::Fill)
            ).align_x(Horizontal::Center)
        },
        PaneLayout::DualPane => {
            if app.is_slider_dual {
                // Pass synced_zoom parameter
                let panes = build_ui_dual_pane_slider2(
                    &app.panes,
                    app.divider_position,
                    app.show_footer,
                    app.is_slider_moving,
                    app.is_horizontal_split,
                    app.synced_zoom,
<<<<<<< HEAD
                    &get_mark_for_pane
=======
                    app.show_copy_buttons,
                    app.double_click_threshold_ms
>>>>>>> e4503581
                );

                container(
                    column![
                        top_bar,
                        panes
                    ]
                )
                .style(|theme| container::Style {
                    background: Some(theme.extended_palette().background.base.color.into()),
                    ..container::Style::default()
                })
                .width(Length::Fill)
                .height(Length::Fill)
            } else {
                // Pass synced_zoom parameter
                let panes = build_ui_dual_pane_slider1(
                    &app.panes,
                    app.divider_position,
                    app.is_slider_moving,
                    app.is_horizontal_split,
                    app.synced_zoom,
                    app.double_click_threshold_ms
                );

                let footer_texts = [
                    format!("{}/{}", app.panes[0].img_cache.current_index + 1, app.panes[0].img_cache.num_files),
                    format!("{}/{}", app.panes[1].img_cache.current_index + 1, app.panes[1].img_cache.num_files)
                ];

                let footer = if app.show_footer && (app.panes[0].dir_loaded || app.panes[1].dir_loaded) {
                    let mark0 = get_mark_for_pane(0);
                    let mark1 = get_mark_for_pane(1);
                    row![
<<<<<<< HEAD
                        get_footer(footer_texts[0].clone(), 0, mark0),
                        get_footer(footer_texts[1].clone(), 1, mark1)
=======
                        get_footer(footer_texts[0].clone(), 0, app.show_copy_buttons),
                        get_footer(footer_texts[1].clone(), 1, app.show_copy_buttons)
>>>>>>> e4503581
                    ]
                } else {
                    row![]
                };

                let max_num_files = app.panes.iter().map(|p| p.img_cache.num_files).max().unwrap_or(0);

                let slider = if app.panes.iter().any(|p| p.dir_loaded) && max_num_files > 1 {
                    container(
                        DualSlider::new(
                            0..=(max_num_files - 1) as u16,
                            app.slider_value,
                            -1,
                            Message::SliderChanged,
                            Message::SliderReleased,
                        ).width(Length::Fill)
                    )
                    .width(Length::Fill)
                    .height(Length::Shrink)
                } else {
                    container(text("")).height(0)
                };

                container(
                    if is_fullscreen && !show_option &&(cursor_on_top || cursor_on_menu) {
                        column![top_bar, fps_bar, panes]
                    } else if is_fullscreen && cursor_on_footer {
                        column![fps_bar, panes, slider, footer]
                    } else if is_fullscreen  {
                        column![fps_bar, panes]
                    } else {
                        column![
                            top_bar,
                            panes,
                            slider,
                            footer
                        ]
                    }
                ).style(|theme| container::Style {
                    background: Some(theme.extended_palette().background.base.color.into()),
                    ..container::Style::default()
                })
                .width(Length::Fill)
                .height(Length::Fill)
            }
        }
    }
}



pub fn build_ui_dual_pane_slider1(
    panes: &[Pane],
    divider_position: Option<u16>,
    is_slider_moving: bool,
    is_horizontal_split: bool,
    synced_zoom: bool,
    double_click_threshold_ms: u16
) -> Element<'_, Message, WinitTheme, Renderer> {
    let first_img = panes[0].build_ui_container(is_slider_moving, is_horizontal_split, double_click_threshold_ms);
    let second_img = panes[1].build_ui_container(is_slider_moving, is_horizontal_split, double_click_threshold_ms);

    let is_selected: Vec<bool> = panes.iter().map(|pane| pane.is_selected).collect();

    SyncedImageSplit::new(
        false,
        first_img,
        second_img,
        is_selected,
        divider_position,
        if is_horizontal_split { Axis::Horizontal } else { Axis::Vertical },
        Message::OnSplitResize,
        Message::ResetSplit,
        Message::FileDropped,
        Message::PaneSelected,
        MENU_BAR_HEIGHT,
        true,
    )
    .synced_zoom(synced_zoom)
    .min_scale(0.25)
    .max_scale(10.0)
    .scale_step(0.10)
    .double_click_threshold_ms(double_click_threshold_ms)
    .into()
}


pub fn build_ui_dual_pane_slider2<'a, F>(
    panes: &'a [Pane],
    divider_position: Option<u16>,
    show_footer: bool,
    is_slider_moving: bool,
    is_horizontal_split: bool,
    _synced_zoom: bool,
<<<<<<< HEAD
    get_mark_for_pane: &F
) -> Element<'a, Message, WinitTheme, Renderer>
where
    F: Fn(usize) -> ImageMark,
{
=======
    show_copy_buttons: bool,
    double_click_threshold_ms: u16
) -> Element<'_, Message, WinitTheme, Renderer> {
>>>>>>> e4503581
    let footer_texts = [
        format!(
            "{}/{}",
            panes[0].img_cache.current_index + 1,
            panes[0].img_cache.num_files
        ),
        format!(
            "{}/{}",
            panes[1].img_cache.current_index + 1,
            panes[1].img_cache.num_files
        )
    ];

    let first_img = if panes[0].dir_loaded {
        container(
            if show_footer {
                let mark0 = get_mark_for_pane(0);
                column![
                    panes[0].build_ui_container(is_slider_moving, is_horizontal_split, double_click_threshold_ms),
                    DualSlider::new(
                        0..=(panes[0].img_cache.num_files - 1) as u16,
                        panes[0].slider_value,
                        0,
                        Message::SliderChanged,
                        Message::SliderReleased
                    )
                    .width(Length::Fill),
<<<<<<< HEAD
                    get_footer(footer_texts[0].clone(), 0, mark0)
=======
                    get_footer(footer_texts[0].clone(), 0, show_copy_buttons)
>>>>>>> e4503581
                ]
            } else {
                column![
                    panes[0].build_ui_container(is_slider_moving, is_horizontal_split, double_click_threshold_ms),
                    DualSlider::new(
                        0..=(panes[0].img_cache.num_files - 1) as u16,
                        panes[0].slider_value,
                        0,
                        Message::SliderChanged,
                        Message::SliderReleased
                    )
                    .width(Length::Fill),
                ]
            }
        )
    } else {
        container(column![
            text(String::from(""))
                .width(Length::Fill)
                .height(Length::Fill),
        ])
    };

    let second_img = if panes[1].dir_loaded {
        container(
            if show_footer {
                let mark1 = get_mark_for_pane(1);
                column![
                    panes[1].build_ui_container(is_slider_moving, is_horizontal_split, double_click_threshold_ms),
                    DualSlider::new(
                        0..=(panes[1].img_cache.num_files - 1) as u16,
                        panes[1].slider_value,
                        1,
                        Message::SliderChanged,
                        Message::SliderReleased
                    )
                    .width(Length::Fill),
<<<<<<< HEAD
                    get_footer(footer_texts[1].clone(), 1, mark1)
=======
                    get_footer(footer_texts[1].clone(), 1, show_copy_buttons)
>>>>>>> e4503581
                ]
            } else {
                column![
                    panes[1].build_ui_container(is_slider_moving, is_horizontal_split, double_click_threshold_ms),
                    DualSlider::new(
                        0..=(panes[1].img_cache.num_files - 1) as u16,
                        panes[1].slider_value,
                        1,
                        Message::SliderChanged,
                        Message::SliderReleased
                    )
                    .width(Length::Fill),
                ]
            }
        )
    } else {
        container(column![
            text(String::from(""))
                .width(Length::Fill)
                .height(Length::Fill),
        ])
    };

    let is_selected: Vec<bool> = panes.iter().map(|pane| pane.is_selected).collect();

    SyncedImageSplit::new(
        true,
        first_img,
        second_img,
        is_selected,
        divider_position,
        if is_horizontal_split { Axis::Horizontal } else { Axis::Vertical },
        Message::OnSplitResize,
        Message::ResetSplit,
        Message::FileDropped,
        Message::PaneSelected,
        MENU_BAR_HEIGHT,
        true,
    )
    .synced_zoom(false)
    .min_scale(0.25)
    .max_scale(10.0)
    .scale_step(0.10)
    .double_click_threshold_ms(double_click_threshold_ms)
    .into()
}

fn get_fps_container(app: &DataViewer) -> Container<'_, Message, WinitTheme, Renderer> {
    // Get UI event loop FPS
    let ui_fps = {
        if let Ok(fps) = CURRENT_FPS.lock() {
            *fps
        } else {
            0.0
        }
    };

    // Get image render FPS (image content refresh rate)
    // During slider movement use iced_wgpu::get_image_fps()
    // Otherwise use IMAGE_RENDER_FPS
    let image_fps = if app.is_slider_moving {
        iced_wgpu::get_image_fps()
    } else {
        IMAGE_RENDER_FPS.lock().map(|fps| *fps as f64).unwrap_or(0.0)
    };

    // Get memory usage in MB
    let memory_mb = {
        if let Ok(mem) = CURRENT_MEMORY_USAGE.lock() {
            if *mem == u64::MAX {
                // Special value indicating memory info is unavailable
                -1.0 // Use negative value as a marker
            } else {
                *mem as f64 / 1024.0 / 1024.0
            }
        } else {
            0.0
        }
    };

    if app.show_fps {
        let memory_text = if memory_mb < 0.0 {
            "Mem: N/A".to_string()
        } else {
            format!("Mem: {:.1} MB", memory_mb)
        };

        container(
            text(format!("UI: {:.1} FPS | Image: {:.1} FPS | {}",
                         ui_fps, image_fps, memory_text))
                .size(14)
                .style(|_theme| iced::widget::text::Style {
                    color: Some(Color::from([1.0, 1.0, 1.0]))
                })
        )
        .padding(5)
    } else {
        container(text("")).width(0).height(0)
    }
}<|MERGE_RESOLUTION|>--- conflicted
+++ resolved
@@ -57,112 +57,8 @@
     icon('\u{E805}')
 }
 
-<<<<<<< HEAD
-pub fn get_footer(footer_text: String, pane_index: usize, mark: ImageMark) -> Container<'static, Message, WinitTheme, Renderer> {
-    let copy_filename_button = tooltip(
-        button(file_copy_icon())
-            .padding(iced::padding::all(2))
-            .style(|_theme: &WinitTheme, _status: button::Status| button_style(_theme, _status, "labeled"))
-            .on_press(Message::CopyFilename(pane_index)),
-        container(text("Copy filename").size(14))
-            .padding(5)
-            .style(|theme: &WinitTheme| container::Style {
-                text_color: Some(Color::from([1.0, 1.0, 1.0])),
-                background: Some(theme.extended_palette().background.strong.color.into()),
-                border: iced::Border {
-                    radius: 4.0.into(),
-                    width: 0.0,
-                    color: Color::TRANSPARENT,
-                },
-                ..container::Style::default()
-            }),
-        tooltip::Position::Top,
-    );
-
-    let copy_filepath_button = tooltip(
-        button(folder_copy_icon())
-            .padding(iced::padding::all(2))
-            .style(|_theme: &WinitTheme, _status: button::Status| button_style(_theme, _status, "labeled"))
-            .on_press(Message::CopyFilePath(pane_index)),
-        container(text("Copy file path").size(14))
-            .padding(5)
-            .style(|theme: &WinitTheme| container::Style {
-                text_color: Some(Color::from([1.0, 1.0, 1.0])),
-                background: Some(theme.extended_palette().background.strong.color.into()),
-                border: iced::Border {
-                    radius: 4.0.into(),
-                    width: 0.0,
-                    color: Color::TRANSPARENT,
-                },
-                ..container::Style::default()
-            }),
-        tooltip::Position::Top,
-    );
-
-    // Create mark indicator badge
-    let mark_badge = match mark {
-        ImageMark::Selected => container(
-            text("✓ SELECTED")
-                .size(12)
-                .style(|_theme| iced::widget::text::Style {
-                    color: Some(Color::from([1.0, 1.0, 1.0]))
-                })
-        )
-        .padding(iced::padding::all(4))
-        .style(|_theme: &WinitTheme| container::Style {
-            background: Some(Color::from([0.2, 0.8, 0.2]).into()), // Green
-            border: iced::Border {
-                radius: 4.0.into(),
-                width: 0.0,
-                color: Color::TRANSPARENT,
-            },
-            ..container::Style::default()
-        }),
-        ImageMark::Excluded => container(
-            text("✗ EXCLUDED")
-                .size(12)
-                .style(|_theme| iced::widget::text::Style {
-                    color: Some(Color::from([1.0, 1.0, 1.0]))
-                })
-        )
-        .padding(iced::padding::all(4))
-        .style(|_theme: &WinitTheme| container::Style {
-            background: Some(Color::from([0.9, 0.2, 0.2]).into()), // Red
-            border: iced::Border {
-                radius: 4.0.into(),
-                width: 0.0,
-                color: Color::TRANSPARENT,
-            },
-            ..container::Style::default()
-        }),
-        ImageMark::Unmarked => container(text(""))
-            .width(0)
-            .height(0),
-    };
-
-    container::<Message, WinitTheme, Renderer>(
-        row![
-            copy_filepath_button,
-            copy_filename_button,
-            mark_badge,
-            Element::<'_, Message, WinitTheme, Renderer>::from(
-                text(footer_text)
-                .font(Font::MONOSPACE)
-                .style(|_theme| iced::widget::text::Style {
-                    color: Some(Color::from([0.8, 0.8, 0.8])) // Wrap Color in a style configuration
-                })
-                .size(14)
-            )
-        ]
-        .align_y(Alignment::Center)
-        .spacing(3),
-    )
-    .width(Length::Fill)
-    .height(32)
-    .padding(3)
-    .align_x(Horizontal::Right)
-=======
-pub fn get_footer(footer_text: String, pane_index: usize, show_copy_buttons: bool) -> Container<'static, Message, WinitTheme, Renderer> {
+
+pub fn get_footer(footer_text: String, pane_index: usize, mark: ImageMark, show_copy_buttons: bool) -> Container<'static, Message, WinitTheme, Renderer> {
     if show_copy_buttons {
         let copy_filename_button = tooltip(
             button(file_copy_icon())
@@ -204,10 +100,52 @@
             tooltip::Position::Top,
         );
 
+        // Create mark indicator badge
+        let mark_badge = match mark {
+            ImageMark::Selected => container(
+                text("✓ SELECTED")
+                    .size(12)
+                    .style(|_theme| iced::widget::text::Style {
+                        color: Some(Color::from([1.0, 1.0, 1.0]))
+                    })
+            )
+            .padding(iced::padding::all(4))
+            .style(|_theme: &WinitTheme| container::Style {
+                background: Some(Color::from([0.2, 0.8, 0.2]).into()), // Green
+                border: iced::Border {
+                    radius: 4.0.into(),
+                    width: 0.0,
+                    color: Color::TRANSPARENT,
+                },
+                ..container::Style::default()
+            }),
+            ImageMark::Excluded => container(
+                text("✗ EXCLUDED")
+                    .size(12)
+                    .style(|_theme| iced::widget::text::Style {
+                        color: Some(Color::from([1.0, 1.0, 1.0]))
+                    })
+            )
+            .padding(iced::padding::all(4))
+            .style(|_theme: &WinitTheme| container::Style {
+                background: Some(Color::from([0.9, 0.2, 0.2]).into()), // Red
+                border: iced::Border {
+                    radius: 4.0.into(),
+                    width: 0.0,
+                    color: Color::TRANSPARENT,
+                },
+                ..container::Style::default()
+            }),
+            ImageMark::Unmarked => container(text(""))
+                .width(0)
+                .height(0),
+        };
+
         container::<Message, WinitTheme, Renderer>(
             row![
                 copy_filepath_button,
                 copy_filename_button,
+                mark_badge,
                 Element::<'_, Message, WinitTheme, Renderer>::from(
                     text(footer_text)
                     .font(Font::MONOSPACE)
@@ -244,7 +182,6 @@
         .padding(3)
         .align_x(Horizontal::Right)
     }
->>>>>>> e4503581
 }
 
 
@@ -332,12 +269,8 @@
             };
 
             let footer = if app.show_footer && app.panes[0].dir_loaded {
-<<<<<<< HEAD
                 let mark = get_mark_for_pane(0);
-                get_footer(format!("{}/{}", app.panes[0].img_cache.current_index + 1, app.panes[0].img_cache.num_files), 0, mark)
-=======
-                get_footer(format!("{}/{}", app.panes[0].img_cache.current_index + 1, app.panes[0].img_cache.num_files), 0, app.show_copy_buttons)
->>>>>>> e4503581
+                get_footer(format!("{}/{}", app.panes[0].img_cache.current_index + 1, app.panes[0].img_cache.num_files), 0, mark, app.show_copy_buttons)
             } else {
                 container(text("")).height(0)
             };
@@ -394,12 +327,9 @@
                     app.is_slider_moving,
                     app.is_horizontal_split,
                     app.synced_zoom,
-<<<<<<< HEAD
-                    &get_mark_for_pane
-=======
+                    &get_mark_for_pane,
                     app.show_copy_buttons,
                     app.double_click_threshold_ms
->>>>>>> e4503581
                 );
 
                 container(
@@ -434,13 +364,8 @@
                     let mark0 = get_mark_for_pane(0);
                     let mark1 = get_mark_for_pane(1);
                     row![
-<<<<<<< HEAD
-                        get_footer(footer_texts[0].clone(), 0, mark0),
-                        get_footer(footer_texts[1].clone(), 1, mark1)
-=======
-                        get_footer(footer_texts[0].clone(), 0, app.show_copy_buttons),
-                        get_footer(footer_texts[1].clone(), 1, app.show_copy_buttons)
->>>>>>> e4503581
+                        get_footer(footer_texts[0].clone(), 0, mark0, app.show_copy_buttons),
+                        get_footer(footer_texts[1].clone(), 1, mark1, app.show_copy_buttons)
                     ]
                 } else {
                     row![]
@@ -535,17 +460,13 @@
     is_slider_moving: bool,
     is_horizontal_split: bool,
     _synced_zoom: bool,
-<<<<<<< HEAD
-    get_mark_for_pane: &F
+    get_mark_for_pane: &F,
+    show_copy_buttons: bool,
+    double_click_threshold_ms: u16
 ) -> Element<'a, Message, WinitTheme, Renderer>
 where
     F: Fn(usize) -> ImageMark,
 {
-=======
-    show_copy_buttons: bool,
-    double_click_threshold_ms: u16
-) -> Element<'_, Message, WinitTheme, Renderer> {
->>>>>>> e4503581
     let footer_texts = [
         format!(
             "{}/{}",
@@ -573,11 +494,7 @@
                         Message::SliderReleased
                     )
                     .width(Length::Fill),
-<<<<<<< HEAD
-                    get_footer(footer_texts[0].clone(), 0, mark0)
-=======
-                    get_footer(footer_texts[0].clone(), 0, show_copy_buttons)
->>>>>>> e4503581
+                    get_footer(footer_texts[0].clone(), 0, mark0, show_copy_buttons)
                 ]
             } else {
                 column![
@@ -615,11 +532,7 @@
                         Message::SliderReleased
                     )
                     .width(Length::Fill),
-<<<<<<< HEAD
-                    get_footer(footer_texts[1].clone(), 1, mark1)
-=======
-                    get_footer(footer_texts[1].clone(), 1, show_copy_buttons)
->>>>>>> e4503581
+                    get_footer(footer_texts[1].clone(), 1, mark1, show_copy_buttons)
                 ]
             } else {
                 column![
