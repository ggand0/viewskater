#![windows_subsystem = "windows"]

mod cache;
mod navigation_keyboard;
mod navigation_slider;
mod file_io;
mod menu;
mod widgets;
mod pane;
mod ui;
mod loading_status;
mod loading_handler;
mod config;
mod app;
mod utils;

#[allow(unused_imports)]
use log::{Level, trace, debug, info, warn, error};

use std::task::Wake;
use std::task::Waker;
use std::sync::Arc;
use std::borrow::Cow;
use std::time::Instant;
use std::sync::Mutex;
use std::time::Duration;
use once_cell::sync::Lazy;
use std::sync::atomic::{AtomicUsize, Ordering};

use winit::{
    event::WindowEvent,
    event_loop::{ControlFlow, EventLoop},
    keyboard::ModifiersState,
};

use iced_wgpu::graphics::Viewport;
use iced_wgpu::{wgpu, Engine, Renderer};
use iced_winit::{conversion, Proxy};
use iced_winit::core::mouse;
use iced_winit::core::renderer;
use iced_winit::core::{Color, Font, Pixels, Size, Theme};
use iced_winit::futures;
use iced_winit::runtime::program;
use iced_winit::runtime::Debug;
use iced_winit::winit;
use iced_winit::winit::event::ElementState;
use iced_winit::Clipboard;
use iced_runtime::Action;
use iced_runtime::task::into_stream;
use iced_winit::winit::event_loop::EventLoopProxy;
use iced_wgpu::graphics::text::font_system;
use iced_winit::futures::futures::task;
use iced_winit::core::window;
use iced_futures::futures::channel::oneshot;

use crate::utils::timing::TimingStats;
use crate::app::{Message, DataViewer};
use crate::widgets::shader::scene::Scene;
use crate::config::CONFIG;
use std::sync::mpsc::{self as std_mpsc, Receiver as StdReceiver, Sender as StdSender};
use iced_wgpu::{get_image_rendering_diagnostics, log_image_rendering_stats};

static FRAME_TIMES: Lazy<Mutex<Vec<Instant>>> = Lazy::new(|| {
    Mutex::new(Vec::with_capacity(120))
});
static CURRENT_FPS: Lazy<Mutex<f32>> = Lazy::new(|| {
    Mutex::new(0.0)
});
static _STATE_UPDATE_STATS: Lazy<Mutex<TimingStats>> = Lazy::new(|| {
    Mutex::new(TimingStats::new("State Update"))
});
static _WINDOW_EVENT_STATS: Lazy<Mutex<TimingStats>> = Lazy::new(|| {
    Mutex::new(TimingStats::new("Window Event"))
});

static ICON: &[u8] = include_bytes!("../assets/icon_48.png");

// Add these to track the phase relationship
static LAST_RENDER_TIME: Lazy<Mutex<Instant>> = Lazy::new(|| {
    Mutex::new(Instant::now())
});
static LAST_ASYNC_DELIVERY_TIME: Lazy<Mutex<Instant>> = Lazy::new(|| {
    Mutex::new(Instant::now())
});

// Add these static variables at module level
static LAST_QUEUE_LENGTH: AtomicUsize = AtomicUsize::new(0);
const QUEUE_LOG_THRESHOLD: usize = 20;
const QUEUE_RESET_THRESHOLD: usize = 50;

fn load_icon() -> Option<winit::window::Icon> {
    let image = image::load_from_memory(ICON).ok()?.into_rgba8();
    let (width, height) = image.dimensions();
    winit::window::Icon::from_rgba(image.into_raw(), width, height).ok()
}

fn register_font_manually(font_data: &'static [u8]) {
    use std::sync::RwLockWriteGuard;

    // Get a mutable reference to the font system
    let font_system = font_system();
    let mut font_system_guard: RwLockWriteGuard<_> = font_system
        .write()
        .expect("Failed to acquire font system lock");

    // Load the font into the global font system
    font_system_guard.load_font(Cow::Borrowed(font_data));
}

#[allow(dead_code)]
enum Control {
    ChangeFlow(winit::event_loop::ControlFlow),
    CreateWindow {
        id: window::Id,
        settings: window::Settings,
        title: String,
        monitor: Option<winit::monitor::MonitorHandle>,
        on_open: oneshot::Sender<()>,
    },
    Exit,
}

#[allow(dead_code)]
enum Event<T: 'static> {
    EventLoopAwakened(winit::event::Event<T>),
    WindowCreated {
        id: window::Id,
        window: winit::window::Window,
        exit_on_close_request: bool,
        make_visible: bool,
        on_open: oneshot::Sender<()>,
    },
}

fn monitor_message_queue(state: &mut program::State<DataViewer>) {
    // Check queue length
    let queue_len = state.queued_messages_len();
    LAST_QUEUE_LENGTH.store(queue_len, Ordering::SeqCst);
    
    // Log if the queue is getting large
    if queue_len > QUEUE_LOG_THRESHOLD {
        debug!("Message queue size: {}", queue_len);
    }
    
    // Reset queue if it exceeds our threshold
    if queue_len > QUEUE_RESET_THRESHOLD {
        warn!("MESSAGE QUEUE OVERLOAD: {} messages pending - clearing queue", queue_len);
        state.clear_queued_messages();
    }
}

pub fn main() -> Result<(), winit::error::EventLoopError> {
    // Set up panic hook to log to a file
    let app_name = "viewskater";
    let shared_log_buffer = file_io::setup_logger(app_name);
    file_io::setup_panic_hook(app_name, shared_log_buffer);

    // Initialize tracing for debugging
    //tracing_subscriber::fmt::init();

    // Initialize winit
    let event_loop = EventLoop::<Action<Message>>::with_user_event()
        .build()
        .unwrap();
    let proxy: EventLoopProxy<Action<Message>> = event_loop.create_proxy();

    // Create channels for event and control communication
    // Use std::sync::mpsc explicitly
    let (event_sender, _event_receiver): (StdSender<Event<Action<Message>>>, StdReceiver<Event<Action<Message>>>) = 
        std_mpsc::channel();
    let (_control_sender, control_receiver): (StdSender<Control>, StdReceiver<Control>) = 
        std_mpsc::channel();

    #[allow(clippy::large_enum_variant)]
    enum Runner {
        Loading {
            proxy: EventLoopProxy<Action<Message>>,
            event_sender: StdSender<Event<Action<Message>>>,
            control_receiver: StdReceiver<Control>,
        },
        Ready {
            window: Arc<winit::window::Window>,
            device: Arc<wgpu::Device>,
            queue: Arc<wgpu::Queue>,
            surface: wgpu::Surface<'static>,
            format: wgpu::TextureFormat,
            engine: Engine,
            renderer: Renderer,
            state: program::State<DataViewer>,
            cursor_position: Option<winit::dpi::PhysicalPosition<f64>>,
            clipboard: Clipboard,
            runtime: iced_futures::Runtime<
                iced_futures::backend::native::tokio::Executor,
                Proxy<Message>,
                Action<Message>,
            >,
            viewport: Viewport,
            modifiers: ModifiersState,
            resized: bool,
            moved: bool,                // Flag to track window movement
            redraw: bool,
            debug: bool,
            debug_tool: Debug,
            _event_sender: StdSender<Event<Action<Message>>>,
            control_receiver: StdReceiver<Control>,
            _context: task::Context<'static>,
            custom_theme: Theme,
        },
    }

    impl Runner {
        fn process_event(
            &mut self,
            event_loop: &winit::event_loop::ActiveEventLoop,
            event: Event<Action<Message>>,
        ) {
            if event_loop.exiting() {
                return;
            }

            match self {
                Runner::Loading { .. } => {
                    // Handle events while loading
                    match event {
                        Event::EventLoopAwakened(winit::event::Event::NewEvents(_)) => {
                            // Continue loading
                        }
                        Event::EventLoopAwakened(winit::event::Event::AboutToWait) => {
                            // Continue loading
                        }
                        _ => {}
                    }
                }
                Runner::Ready {
                    window,
                    device,
                    queue,
                    surface,
                    format,
                    engine,
                    renderer,
                    state,
                    viewport,
                    cursor_position,
                    modifiers,
                    clipboard,
                    runtime,
                    resized,
                    moved,
                    redraw,
                    debug,
                    debug_tool,
                    control_receiver,
                    custom_theme,
                    ..
                } => {
                    // Handle events in ready state
                    match event {
                        Event::EventLoopAwakened(winit::event::Event::WindowEvent {
                            window_id: _window_id,
                            event: window_event,
                        }) => {
                            let _window_event_start = Instant::now();
                            
                            // Monitor the message queue and clear it if it's getting large
                            monitor_message_queue(state);
                            
                            match window_event {
                                WindowEvent::Focused(true) => {
                                    event_loop.set_control_flow(ControlFlow::Poll);
                                    *moved = false;
                                }
                                WindowEvent::Focused(false) => {
                                    event_loop.set_control_flow(ControlFlow::Wait);
                                }
                                WindowEvent::Resized(size) => {
                                    if size.width > 0 && size.height > 0 {
                                        *resized = true;
                                    } else {
                                        // Skip resizing and avoid configuring the surface
                                        *resized = false;
                                    }
                                }
                                WindowEvent::Moved(_) => {
                                    *moved = true;
                                }
                                WindowEvent::CloseRequested => {
                                    event_loop.exit();
                                }
                                WindowEvent::CursorMoved { position, .. } => {
                                    *cursor_position = Some(position);
                                }
                                WindowEvent::MouseInput { state, .. } => {
                                    if state == ElementState::Released {
                                        *moved = false; // Reset flag when mouse is released
                                    }
                                }
                                WindowEvent::ModifiersChanged(new_modifiers) => {
                                    *modifiers = new_modifiers.state();
                                }
                                _ => {}
                            }

                            *redraw = true;

                            // Map window event to iced event
                            if let Some(event) = iced_winit::conversion::window_event(
                                window_event,
                                window.scale_factor(),
                                *modifiers,
                            ) {
                                match &event {
                                    _ => {
                                        state.queue_message(Message::Event(event.clone()));
                                    }
                                }
                                state.queue_event(event);
                                *redraw = true;
                            }

                            // If there are events pending
                            if !state.is_queue_empty() {
                                // We update iced
                                //let update_start = Instant::now();
                                let (_, task) = state.update(
                                    viewport.logical_size(),
                                    cursor_position
                                        .map(|p| {
                                            conversion::cursor_position(
                                                p,
                                                viewport.scale_factor(),
                                            )
                                        })
                                        .map(mouse::Cursor::Available)
                                        .unwrap_or(mouse::Cursor::Unavailable),
                                    renderer,
                                    &custom_theme,
                                    &renderer::Style {
                                        text_color: Color::WHITE,
                                    },
                                    clipboard,
                                    debug_tool,
                                );
                                //let update_time = update_start.elapsed();
                                //STATE_UPDATE_STATS.lock().unwrap().add_measurement(update_time);

                                let _ = 'runtime_call: {
                                    let Some(t) = task else {
                                        break 'runtime_call 1;
                                    };
                                    let Some(stream) = into_stream(t) else {
                                        break 'runtime_call 1;
                                    };

                                    runtime.run(stream);
                                    0
                                };
                            }

                            // Handle resizing
                            if *resized {
                                let size = window.inner_size();

                                *viewport = Viewport::with_physical_size(
                                    Size::new(size.width, size.height),
                                    window.scale_factor(),
                                );

                                surface.configure(
                                    device,
                                    &wgpu::SurfaceConfiguration {
                                        format: *format,
                                        usage: wgpu::TextureUsages::RENDER_ATTACHMENT,
                                        width: size.width,
                                        height: size.height,
                                        present_mode: wgpu::PresentMode::AutoVsync,
                                        alpha_mode: wgpu::CompositeAlphaMode::Auto,
                                        view_formats: vec![],
                                        desired_maximum_frame_latency: 2,
                                    },
                                );

                                *resized = false;
                            }

                            // Render if needed
                            if *redraw {
                                *redraw = false;
                                
                                //let frame_start = Instant::now();

                                // Update window title dynamically based on the current image
                                if !*moved {
                                    let new_title = state.program().title();
                                    window.set_title(&new_title);
                                }

                                match surface.get_current_texture() {
                                    Ok(frame) => {
                                        let view = frame.texture.create_view(&wgpu::TextureViewDescriptor::default());
                                        let mut encoder = device.create_command_encoder(&wgpu::CommandEncoderDescriptor {
                                            label: Some("Render Encoder"),
                                        });

                                        let present_start = Instant::now();
                                        renderer.present(
                                            engine,
                                            device,
                                            queue,
                                            &mut encoder,
                                            None,
                                            frame.texture.format(),
                                            &view,
                                            viewport,
                                            &debug_tool.overlay(),
                                        );
                                        let present_time = present_start.elapsed();
                                        
                                        // Submit the commands to the queue
                                        let submit_start = Instant::now();
                                        engine.submit(queue, encoder);
                                        let submit_time = submit_start.elapsed();
                                        
                                        let present_frame_start = Instant::now();
                                        frame.present();
                                        let present_frame_time = present_frame_start.elapsed();

                                        // Add tracking here to monitor the render cycle
                                        track_render_cycle();

                                        // Always log these if they're abnormally long
                                        if present_time.as_millis() > 50 {
                                            warn!("BOTTLENECK: Renderer present took {:?}", present_time);
                                        }
                                        
                                        if submit_time.as_millis() > 50 {
                                            warn!("BOTTLENECK: Command submission took {:?}", submit_time);
                                        }
                                        
                                        if present_frame_time.as_millis() > 50 {
                                            warn!("BOTTLENECK: Frame presentation took {:?}", present_frame_time);
                                        }

                                        // Original debug logging
                                        if *debug {
                                            trace!("Renderer present took {:?}", present_time);
                                            trace!("Command submission took {:?}", submit_time);
                                            trace!("Frame presentation took {:?}", present_frame_time);
                                        }

                                        // Update the mouse cursor
                                        window.set_cursor(
                                            iced_winit::conversion::mouse_interaction(
                                                state.mouse_interaction(),
                                            ),
                                        );
                                        
<<<<<<< HEAD
                                        //let total_frame_time = frame_start.elapsed();
                                        //debug!("Total frame time: {:?}", total_frame_time);
=======
                                        let total_frame_time = frame_start.elapsed();
                                        trace!("Total frame time: {:?}", total_frame_time);
>>>>>>> 687ce422
                                    }
                                    Err(error) => match error {
                                        wgpu::SurfaceError::OutOfMemory => {
                                            panic!("Swapchain error: {error}. Rendering cannot continue.");
                                        }
                                        _ => {
                                            // Retry rendering on the next frame
                                            window.request_redraw();
                                        }
                                    },
                                }

                                // Record frame time
                                if let Ok(mut frame_times) = FRAME_TIMES.lock() {
                                    let now = Instant::now();
                                    frame_times.push(now);
                                    
                                    // Calculate FPS every second
                                    if frame_times.len() > 1 {
                                        let oldest = frame_times[0];
                                        let elapsed = now.duration_since(oldest);
                                        
                                        if elapsed.as_secs() >= 1 {
                                            let fps = frame_times.len() as f32 / elapsed.as_secs_f32();
<<<<<<< HEAD
                                            //info!("Current FPS: {:.1}", fps);
=======
                                            trace!("Current FPS: {:.1}", fps);
>>>>>>> 687ce422
                                            
                                            // Store the current FPS value
                                            if let Ok(mut current_fps) = CURRENT_FPS.lock() {
                                                *current_fps = fps;
                                            }
                                            
                                            // Keep only recent frames
                                            let cutoff = now - Duration::from_secs(1);
                                            frame_times.retain(|&t| t > cutoff);
                                        }
                                    }
                                }
                            }

                            // Record window event time
                            //let window_event_time = window_event_start.elapsed();
                            //WINDOW_EVENT_STATS.lock().unwrap().add_measurement(window_event_time);

                            // Introduce a short sleep to yield control to the OS and improve responsiveness.
                            // This prevents the event loop from monopolizing the CPU, preventing lags.
                            // A small delay (300µs) seems to be enough to avoid lag while maintaining high performance.
                            std::thread::sleep(std::time::Duration::from_micros(300));
                        }
                        Event::EventLoopAwakened(winit::event::Event::UserEvent(action)) => {
                            match action {
                                Action::Widget(w) => {
                                    state.operate(
                                        renderer,
                                        std::iter::once(w),
                                        Size::new(viewport.physical_size().width as f32, viewport.physical_size().height as f32),
                                        debug_tool,
                                    );
                                }
                                Action::Output(message) => {
                                    state.queue_message(message);
                                }
                                _ => {}
                            }
                            *redraw = true;
                        }
                        Event::EventLoopAwakened(winit::event::Event::AboutToWait) => {
                            // Process any pending control messages
                            loop {
                                match control_receiver.try_recv() {
                                    Ok(control) => match control {
                                        Control::ChangeFlow(flow) => {
                                            use winit::event_loop::ControlFlow;

                                            match (event_loop.control_flow(), flow) {
                                                (
                                                    ControlFlow::WaitUntil(current),
                                                    ControlFlow::WaitUntil(new),
                                                ) if new < current => {}
                                                (
                                                    ControlFlow::WaitUntil(target),
                                                    ControlFlow::Wait,
                                                ) if target > Instant::now() => {}
                                                _ => {
                                                    event_loop.set_control_flow(flow);
                                                }
                                            }
                                        }
                                        Control::Exit => {
                                            event_loop.exit();
                                        }
                                        _ => {}
                                    },
                                    Err(_) => break,
                                }
                            }

                            // Request a redraw if needed
                            if *redraw {
                                window.request_redraw();
                            }
                        }
                        _ => {}
                    }
                }
            }
        }
    }

    impl winit::application::ApplicationHandler<Action<Message>> for Runner {
        fn resumed(&mut self, event_loop: &winit::event_loop::ActiveEventLoop) {
            match self {
                Self::Loading { proxy, event_sender, control_receiver } => {
                    info!("resumed()...");
                    let custom_theme = Theme::custom_with_fn(
                        "Custom Theme".to_string(),
                        iced_winit::core::theme::Palette {
                            primary: iced_winit::core::Color::from_rgba8(20, 148, 163, 1.0),
                            text: iced_winit::core::Color::from_rgba8(224, 224, 224, 1.0),
                            ..Theme::Dark.palette()
                        },
                        |palette| {
                            // Generate the extended palette from the base palette
                            let mut extended: iced_core::theme::palette::Extended = iced_core::theme::palette::Extended::generate(palette);
                            
                            // Customize specific parts of the extended palette
                            extended.primary.weak.text = iced_winit::core::Color::from_rgba8(224, 224, 224, 1.0);
                            
                            // Return the modified extended palette
                            extended
                        }
                    );
                    
                    let window = Arc::new(
                        event_loop
                        .create_window(
                            winit::window::WindowAttributes::default()
                                .with_inner_size(winit::dpi::PhysicalSize::new(
                                    CONFIG.window_width, 
                                    CONFIG.window_height
                                ))
                                .with_title("ViewSkater")
                                .with_resizable(true)
                        )
                        .expect("Create window"),
                    );

                    if let Some(icon) = load_icon() {
                        window.set_window_icon(Some(icon));
                    }

                    let physical_size = window.inner_size();
                    let viewport = Viewport::with_physical_size(
                        Size::new(physical_size.width, physical_size.height),
                        window.scale_factor(),
                    );
                    let clipboard = Clipboard::connect(window.clone());
                    let backend = wgpu::util::backend_bits_from_env().unwrap_or_default();

                    let instance = wgpu::Instance::new(wgpu::InstanceDescriptor {
                        backends: backend,
                        ..Default::default()
                    });
                    let surface = instance
                        .create_surface(window.clone())
                        .expect("Create window surface");

                    let (format, adapter, device, queue) =
                        futures::futures::executor::block_on(async {
                            let adapter =
                                wgpu::util::initialize_adapter_from_env_or_default(
                                    &instance,
                                    Some(&surface),
                                )
                                .await
                                .expect("Create adapter");

                                let adapter_features = adapter.features();

                                let capabilities = surface.get_capabilities(&adapter);
                                
                                let (device, queue) = adapter
                                    .request_device(
                                        &wgpu::DeviceDescriptor {
                                            label: None,
                                            required_features: adapter_features & wgpu::Features::default(),
                                            required_limits: wgpu::Limits::default(),
                                        },
                                        None,
                                    )
                                    .await
                                    .expect("Request device");
                                
                                (
                                    capabilities
                                        .formats
                                        .iter()
                                        .copied()
                                        .find(wgpu::TextureFormat::is_srgb)
                                        .or_else(|| {
                                            capabilities.formats.first().copied()
                                        })
                                        .expect("Get preferred format"),
                                    adapter,
                                    device,
                                    queue,
                                )
                        });

                    surface.configure(
                        &device,
                        &wgpu::SurfaceConfiguration {
                            usage: wgpu::TextureUsages::RENDER_ATTACHMENT,
                            format,
                            width: physical_size.width,
                            height: physical_size.height,
                            present_mode: wgpu::PresentMode::AutoVsync,
                            alpha_mode: wgpu::CompositeAlphaMode::Auto,
                            view_formats: vec![],
                            desired_maximum_frame_latency: 2,
                        },
                    );

                    // Create shared Arc instances of device and queue
                    let device = Arc::new(device);
                    let queue = Arc::new(queue);
                    let backend = adapter.get_info().backend;

                    // Pass a cloned Arc reference to DataViewer
                    let shader_widget = DataViewer::new(
                        Arc::clone(&device), Arc::clone(&queue), backend);

                    // Initialize iced
                    let mut debug_tool = Debug::new();
                    let engine = Engine::new(
                        &adapter, &device, &queue, format, None);
                    engine.create_image_cache(&device); // Manually create image cache

                    // Manually register fonts
                    register_font_manually(include_bytes!("../assets/fonts/viewskater-fonts.ttf"));
                    register_font_manually(include_bytes!("../assets/fonts/Iosevka-Regular-ascii.ttf"));
                    register_font_manually(include_bytes!("../assets/fonts/Roboto-Regular.ttf"));
                    
                    let mut renderer = Renderer::new(
                        &device,
                        &engine,
                        Font::with_name("Roboto"),
                        Pixels::from(16),
                    );

                    let state = program::State::new(
                        shader_widget,
                        viewport.logical_size(),
                        &mut renderer,
                        &mut debug_tool,
                    );

                    // Set control flow
                    event_loop.set_control_flow(ControlFlow::Poll);

                    let (p, worker) = iced_winit::Proxy::new(proxy.clone());
                    let Ok(executor) = iced_futures::backend::native::tokio::Executor::new() else {
                        panic!("could not create runtime")
                    };
                    executor.spawn(worker);
                    let runtime = iced_futures::Runtime::new(executor, p);

                    // Create a proper static waker
                    let waker = {
                        // Create a waker that does nothing
                        struct NoopWaker;
                        
                        impl Wake for NoopWaker {
                            fn wake(self: Arc<Self>) {}
                            fn wake_by_ref(self: &Arc<Self>) {}
                        }
                        
                        // Create a waker and leak it to make it 'static
                        let waker_arc = Arc::new(NoopWaker);
                        let waker = Waker::from(waker_arc);
                        Box::leak(Box::new(waker))
                    };

                    let context = task::Context::from_waker(waker);

                    // Create a new Ready state with the event_sender and control_receiver
                    // Note: We don't clone the receiver as it's not clonable
                    let event_sender = event_sender.clone();
                    
                    // Move the control_receiver into the Ready state
                    // We need to take ownership of it from the Loading state
                    let control_receiver = std::mem::replace(control_receiver, std_mpsc::channel().1);

                    *self = Self::Ready {
                        window,
                        device,
                        queue,
                        surface,
                        format,
                        engine,
                        renderer,
                        state,
                        cursor_position: None,
                        modifiers: ModifiersState::default(),
                        clipboard,
                        runtime,
                        viewport,
                        resized: false,
                        moved: false,
                        redraw: true,
                        debug: false,
                        debug_tool,
                        _event_sender: event_sender,
                        control_receiver,
                        _context: context,
                        custom_theme
                    };
                }
                Self::Ready { .. } => {
                    // Already initialized
                }
            }
        }

        fn window_event(
            &mut self,
            event_loop: &winit::event_loop::ActiveEventLoop,
            window_id: winit::window::WindowId,
            event: WindowEvent,
        ) {
            self.process_event(
                event_loop,
                Event::EventLoopAwakened(winit::event::Event::WindowEvent {
                    window_id,
                    event,
                }),
            );
        }

        fn user_event(
            &mut self,
            event_loop: &winit::event_loop::ActiveEventLoop,
            action: Action<Message>,
        ) {
            self.process_event(
                event_loop,
                Event::EventLoopAwakened(winit::event::Event::UserEvent(action)),
            );
        }

        fn about_to_wait(
            &mut self,
            event_loop: &winit::event_loop::ActiveEventLoop,
        ) {
            self.process_event(
                event_loop,
                Event::EventLoopAwakened(winit::event::Event::AboutToWait),
            );
        }

        fn new_events(
            &mut self,
            event_loop: &winit::event_loop::ActiveEventLoop,
            cause: winit::event::StartCause,
        ) {
            self.process_event(
                event_loop,
                Event::EventLoopAwakened(winit::event::Event::NewEvents(cause)),
            );
        }
    }

    let mut runner = Runner::Loading {
        proxy,
        event_sender,
        control_receiver,
    };
    
    event_loop.run_app(&mut runner)
}

// Called in render method
fn track_render_cycle() {
    if let Ok(mut time) = LAST_RENDER_TIME.lock() {
        let now = Instant::now();
        let elapsed = now.duration_since(*time);
        *time = now;
        
        // Use the new diagnostics APIs
        let (fps, upload_secs, render_secs, min_render, max_render, frame_count) = 
            get_image_rendering_diagnostics();
        
        // Check for bottlenecks
        if elapsed.as_millis() > 50 {
            warn!("LONG FRAME DETECTED: Render time: {:?}", elapsed);
            warn!("Image stats: FPS={:.1}, Upload={:.2}ms, Render={:.2}ms, Min={:.2}ms, Max={:.2}ms",
                 fps, upload_secs * 1000.0, render_secs * 1000.0, 
                 min_render * 1000.0, max_render * 1000.0);
            
            // Log detailed stats to console
            log_image_rendering_stats();
            
            // Check if upload or render is the bottleneck
            if upload_secs > 0.050 {  // 50ms threshold
                warn!("BOTTLENECK: GPU texture upload is slow: {:.2}ms avg", upload_secs * 1000.0);
            }
            
            if render_secs > 0.050 {  // 50ms threshold
                warn!("BOTTLENECK: GPU render time is slow: {:.2}ms avg", render_secs * 1000.0);
            }
        }
        
        // Display diagnostics in UI during development
        if frame_count % 60 == 0 {
            // Periodic stats logging
            debug!("Image FPS: {:.1}, Upload: {:.2}ms, Render: {:.2}ms", 
                  fps, upload_secs * 1000.0, render_secs * 1000.0);
        }
        
        //trace!("TIMING: Render frame time: {:?}", elapsed);
    }
}

// Called when an async image completes
fn track_async_delivery() {
    if let Ok(mut time) = LAST_ASYNC_DELIVERY_TIME.lock() {
        let now = Instant::now();
        let elapsed = now.duration_since(*time);
        *time = now;
<<<<<<< HEAD
        trace!("TIMING: Interval time between async deliveries: {:?}", elapsed);
=======
        trace!("TIMING: Interval between async deliveries: {:?}", elapsed);
>>>>>>> 687ce422
    }

    // Check image rendering FPS from custom iced_wgpu
    let image_fps = iced_wgpu::get_image_fps();
    trace!("TIMING: Image FPS: {}", image_fps);
    
    // Also check phase alignment
    if let (Ok(render_time), Ok(async_time)) = (LAST_RENDER_TIME.lock(), LAST_ASYNC_DELIVERY_TIME.lock()) {
        let phase_diff = async_time.duration_since(*render_time);
        trace!("TIMING: Phase difference: {:?}", phase_diff);
    }
}<|MERGE_RESOLUTION|>--- conflicted
+++ resolved
@@ -455,13 +455,8 @@
                                             ),
                                         );
                                         
-<<<<<<< HEAD
-                                        //let total_frame_time = frame_start.elapsed();
-                                        //debug!("Total frame time: {:?}", total_frame_time);
-=======
                                         let total_frame_time = frame_start.elapsed();
                                         trace!("Total frame time: {:?}", total_frame_time);
->>>>>>> 687ce422
                                     }
                                     Err(error) => match error {
                                         wgpu::SurfaceError::OutOfMemory => {
@@ -486,11 +481,7 @@
                                         
                                         if elapsed.as_secs() >= 1 {
                                             let fps = frame_times.len() as f32 / elapsed.as_secs_f32();
-<<<<<<< HEAD
-                                            //info!("Current FPS: {:.1}", fps);
-=======
                                             trace!("Current FPS: {:.1}", fps);
->>>>>>> 687ce422
                                             
                                             // Store the current FPS value
                                             if let Ok(mut current_fps) = CURRENT_FPS.lock() {
@@ -894,11 +885,7 @@
         let now = Instant::now();
         let elapsed = now.duration_since(*time);
         *time = now;
-<<<<<<< HEAD
         trace!("TIMING: Interval time between async deliveries: {:?}", elapsed);
-=======
-        trace!("TIMING: Interval between async deliveries: {:?}", elapsed);
->>>>>>> 687ce422
     }
 
     // Check image rendering FPS from custom iced_wgpu
