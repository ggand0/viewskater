--- conflicted
+++ resolved
@@ -33,12 +33,9 @@
 unrar = "0.5"
 sevenz-rust2 = "0.18"
 serde = { version = "1.0", features = ["derive"] }
-<<<<<<< HEAD
 serde_json = "1.0"
-=======
 serde_yaml = "0.9"
 regex = "1.10"
->>>>>>> e4503581
 
 # Use custom iced
 iced_custom = { package = "iced", git = "https://github.com/ggand0/iced.git", branch = "custom-0.13", features = [
